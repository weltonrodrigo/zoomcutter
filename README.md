# ZoomCutter

Automatically process Zoom recordings to switch between speaker-only and side-by-side views based on screen sharing chapters.

## What it does

ZoomCutter intelligently combines your Zoom camera and screen sharing recordings into a single video that:
- Shows **speaker-only view** when you're not sharing your screen
- Switches to your chosen layout (side-by-side or diagonal) when screen sharing is detected
- Supports multiple layout options and custom backgrounds
- Maintains camera's native resolution for optimal performance
- Uses Zoom's built-in chapter markers to detect sharing automatically

Perfect for creating professional-looking recordings of presentations, lectures, or meetings!

## Features

- **Automatic switching**: Reads Zoom chapter markers to detect when screen sharing starts/stops
<<<<<<< HEAD
- **Smart resolution handling**: Uses camera's native resolution by default (no unnecessary upscaling)
- **Custom dimensions**: Optional override to set specific output resolution (e.g., 1080p, 720p)
=======
- **Multiple layouts**: Choose between side-by-side (50/50 split) or diagonal (large slides with small camera overlay)
- **Custom backgrounds**: Set background color or use custom background images
- **Smart resolution handling**: Uses camera's native resolution (no unnecessary upscaling)
>>>>>>> 4fff8052
- **Trim support**: Cut your video to specific start/end times
- **Fast processing**: Optimized ffmpeg settings for quick encoding
- **Dry-run mode**: Preview the ffmpeg command before processing

## Installation

```bash
pip install zoomcutter
```

### Requirements

ZoomCutter requires **ffmpeg** to be installed on your system:

**macOS:**
```bash
brew install ffmpeg
```

**Ubuntu/Debian:**
```bash
sudo apt install ffmpeg
```

**Windows:**
Download from [ffmpeg.org](https://ffmpeg.org/download.html) or use [Chocolatey](https://chocolatey.org/):
```bash
choco install ffmpeg
```

## Usage

### Basic Usage

```bash
zoomcutter camera_file.mp4 slides_file.mp4 output.mp4
```

Where:
- `camera_file.mp4` - Your Zoom camera recording (usually named `*_avo_*.mp4`)
- `slides_file.mp4` - Your Zoom screen sharing recording (usually named `*_as_*.mp4`)
- `output.mp4` - The output filename

### Trim Video

Cut your video to a specific time range:

```bash
# Start at 2 minutes, end at 45 minutes
zoomcutter camera.mp4 slides.mp4 output.mp4 --start 00:02:00 --end 00:45:00

# Using short options
zoomcutter camera.mp4 slides.mp4 output.mp4 -ss 00:02:00 -to 00:45:00
```

### Custom Output Dimensions

Set custom output dimensions instead of using the camera's native resolution:

```bash
# Output at 1080p (1920x1080) even if camera is 720p
zoomcutter camera.mp4 slides.mp4 output.mp4 --dimensions 1080p

# Or specify exact dimensions
zoomcutter camera.mp4 slides.mp4 output.mp4 -d 1920x1080

# Common presets: 1080p, 720p, 480p
# Or any custom WIDTHxHEIGHT format
```

**Note**: This will scale the video to the specified dimensions. Upscaling (e.g., 720p to 1080p) may reduce quality, while downscaling can reduce file size.

### Dry Run

Preview the ffmpeg command without processing:

```bash
zoomcutter camera.mp4 slides.mp4 output.mp4 --dry-run
```

### Layout Options

Choose between different layout modes for when screen sharing is active:

#### Side-by-Side Layout (default)
```bash
zoomcutter camera.mp4 slides.mp4 output.mp4 --layout side-by-side
# Or short form:
zoomcutter camera.mp4 slides.mp4 output.mp4 -l side-by-side
```
- 50/50 split: slides on left, camera on right
- Equal space for both elements
- Classic presentation layout

#### Diagonal Layout
```bash
zoomcutter camera.mp4 slides.mp4 output.mp4 --layout diagonal
# Or short form:
zoomcutter camera.mp4 slides.mp4 output.mp4 -l diagonal
```
- Large slides (~72% width) on the left
- Small camera overlay in bottom-right corner
- Minimal content overlap
- Great for slide-heavy presentations

### Background Customization

Customize the background color or use a custom image:

#### Custom Background Color
```bash
# Use a named color
zoomcutter camera.mp4 slides.mp4 output.mp4 --background-color white

# Use a hex color
zoomcutter camera.mp4 slides.mp4 output.mp4 --background-color "#1E3A8A"

# Short form:
zoomcutter camera.mp4 slides.mp4 output.mp4 -bg "#FF5733"
```

#### Background Image
```bash
# Use a custom background image
zoomcutter camera.mp4 slides.mp4 output.mp4 --background-image /path/to/background.jpg

# Short form:
zoomcutter camera.mp4 slides.mp4 output.mp4 -bgi background.png
```

#### Combine Options
```bash
# Diagonal layout with custom background
zoomcutter camera.mp4 slides.mp4 output.mp4 \
  --layout diagonal \
  --background-color "#2C3E50" \
  --start 00:05:00 \
  --end 01:30:00
```

## How It Works

1. **Reads chapter markers**: ZoomCutter analyzes the screen sharing video file to find "Sharing Started" and "Sharing Stopped" chapter markers that Zoom automatically adds
2. **Detects camera resolution**: Uses the camera feed's native resolution for optimal quality
3. **Builds filter**: Creates an ffmpeg filter that:
   - Shows camera at full resolution when not sharing (speaker-only mode)
   - Switches to your chosen layout during sharing:
     - **Side-by-side**: 50/50 split with slides on left, camera on right
     - **Diagonal**: Large slides with small camera overlay in bottom-right
   - Applies custom background colors or images if specified
4. **Processes video**: Runs ffmpeg with optimized settings for fast, high-quality output

## Output Quality

- **Video codec**: H.264 with CRF 18 (high quality)
- **Preset**: veryfast (good balance of speed and compression)
- **Audio**: Copied directly from camera feed (no re-encoding)
- **Resolution**: Matches camera's native resolution

## Example

```bash
# Process a 1-hour Zoom recording
$ zoomcutter zoom_0.mp4 zoom_share.mp4 final.mp4

Processing Zoom recordings...
  Camera: zoom_0.mp4
  Slides: zoom_share.mp4
  Output: final.mp4

Camera resolution: 1920x1080

Found 12 chapters
Found 3 screen sharing intervals:
  1. 120.50s - 850.30s
  2. 1200.00s - 2400.50s
  3. 2800.00s - end

Output resolution: 1920x1080 (camera native)
  - Speaker-only mode: No scaling (maximum performance!)
  - Side-by-side mode: Only scales slides down

Running ffmpeg...

 Successfully created: final.mp4
```

## Troubleshooting

**Error: "Could not detect camera resolution"**
- Make sure the camera file is a valid video file
- Try running `ffprobe camera_file.mp4` to verify

**Error: "Error running ffprobe"**
- Ensure ffmpeg (which includes ffprobe) is installed and in your PATH

**No chapters found**
- Verify you're using the screen sharing file (`*_as_*.mp4`) for chapter detection
- Some older Zoom versions may not include chapters

## Development

### Setup

```bash
git clone https://github.com/weltonrodrigo/zoomcutter.git
cd zoomcutter
uv pip install -e .
```

### Run locally

```bash
python main.py camera.mp4 slides.mp4 output.mp4
```

## License

MIT License - see LICENSE file for details

## Contributing

Contributions are welcome! Please feel free to submit a Pull Request.<|MERGE_RESOLUTION|>--- conflicted
+++ resolved
@@ -16,14 +16,10 @@
 ## Features
 
 - **Automatic switching**: Reads Zoom chapter markers to detect when screen sharing starts/stops
-<<<<<<< HEAD
 - **Smart resolution handling**: Uses camera's native resolution by default (no unnecessary upscaling)
 - **Custom dimensions**: Optional override to set specific output resolution (e.g., 1080p, 720p)
-=======
 - **Multiple layouts**: Choose between side-by-side (50/50 split) or diagonal (large slides with small camera overlay)
 - **Custom backgrounds**: Set background color or use custom background images
-- **Smart resolution handling**: Uses camera's native resolution (no unnecessary upscaling)
->>>>>>> 4fff8052
 - **Trim support**: Cut your video to specific start/end times
 - **Fast processing**: Optimized ffmpeg settings for quick encoding
 - **Dry-run mode**: Preview the ffmpeg command before processing
