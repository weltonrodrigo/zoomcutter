#!/usr/bin/env python3
"""
Zoom Video Processor - Automatically switches between speaker and side-by-side views
based on screen sharing chapters in Zoom recordings.
"""
import json
import subprocess
import sys
from pathlib import Path
import click


def get_video_info(video_file):
    """Extract video information (resolution, chapters) using ffprobe."""
    cmd = [
        'ffprobe',
        '-v', 'quiet',
        '-print_format', 'json',
        '-show_streams',
        '-show_chapters',
        str(video_file)
    ]

    try:
        result = subprocess.run(cmd, capture_output=True, text=True, check=True)
        data = json.loads(result.stdout)

        # Extract video stream info
        video_stream = None
        for stream in data.get('streams', []):
            if stream.get('codec_type') == 'video':
                video_stream = stream
                break

        return {
            'chapters': data.get('chapters', []),
            'width': video_stream.get('width') if video_stream else None,
            'height': video_stream.get('height') if video_stream else None,
        }
    except subprocess.CalledProcessError as e:
        click.echo(f"Error running ffprobe: {e}", err=True)
        sys.exit(1)
    except json.JSONDecodeError as e:
        click.echo(f"Error parsing ffprobe output: {e}", err=True)
        sys.exit(1)


def get_sharing_intervals(chapters):
    """Extract sharing start/stop intervals from chapters."""
    intervals = []
    sharing_start = None

    for chapter in chapters:
        title = chapter.get('tags', {}).get('title', '')
        start_time = float(chapter['start_time'])

        if 'Sharing Started' in title:
            sharing_start = start_time
        elif 'Sharing Stopped' in title and sharing_start is not None:
            intervals.append((sharing_start, start_time))
            sharing_start = None

    # If sharing never stopped, extend to end
    if sharing_start is not None:
        # We'll handle this by using the video duration
        intervals.append((sharing_start, None))

    return intervals


def time_to_seconds(time_str):
    """Convert HH:MM:SS to seconds."""
    if not time_str:
        return None
    parts = time_str.split(':')
    if len(parts) == 3:
        h, m, s = parts
        return int(h) * 3600 + int(m) * 60 + float(s)
    elif len(parts) == 2:
        m, s = parts
        return int(m) * 60 + float(s)
    else:
        return float(parts[0])


<<<<<<< HEAD
def parse_dimensions(dim_str):
    """Parse dimension string like '1920x1080' or '1080p' into (width, height).

    Supported formats:
    - WIDTHxHEIGHT: e.g., '1920x1080', '1280x720'
    - HEIGHTp: e.g., '1080p' (assumes 16:9 ratio), '720p', '480p'

    Returns:
        tuple: (width, height) or None if invalid
    """
    if not dim_str:
        return None

    dim_str = dim_str.strip().lower()

    # Handle WIDTHxHEIGHT format
    if 'x' in dim_str:
        try:
            parts = dim_str.split('x')
            if len(parts) == 2:
                width = int(parts[0])
                height = int(parts[1])
                if width > 0 and height > 0:
                    return (width, height)
        except ValueError:
            return None

    # Handle HEIGHTp format (assumes 16:9 ratio)
    elif dim_str.endswith('p'):
        try:
            height = int(dim_str[:-1])
            # Common resolutions with 16:9 ratio
            width = int(height * 16 / 9)
            if width > 0 and height > 0:
                return (width, height)
        except ValueError:
            return None

    return None


def build_filter_complex(sharing_intervals, cam_width, cam_height, start_trim=None, end_trim=None, output_width=None, output_height=None):
=======
def build_filter_complex(sharing_intervals, cam_width, cam_height, start_trim=None, end_trim=None,
                         layout='side-by-side', background_color='black', background_image=None):
>>>>>>> 4fff8052
    """Build the ffmpeg filter_complex for dynamic layout switching.

    By default, uses camera's native resolution to minimize scaling:
    - Speaker-only: Camera at native resolution (no scaling!)
    - Side-by-side: Camera at half width + slides at half width
<<<<<<< HEAD

    If output_width/output_height are specified, scales to those dimensions instead.
=======
    - Diagonal: Slides large on left, camera small in bottom-right corner

    Args:
        sharing_intervals: List of (start, end) tuples for screen sharing
        cam_width: Camera video width
        cam_height: Camera video height
        start_trim: Start trim time in seconds
        end_trim: End trim time in seconds
        layout: Layout type ('side-by-side' or 'diagonal')
        background_color: Background color (e.g., 'black', '#FF0000')
        background_image: Path to background image (optional)
>>>>>>> 4fff8052
    """

    # If we have trim times, adjust sharing intervals
    if start_trim or end_trim:
        adjusted_intervals = []
        for start, end in sharing_intervals:
            # Adjust relative to trim start
            if start_trim:
                start = max(0, start - start_trim)
                if end:
                    end = end - start_trim

            # Skip intervals outside trim range
            if end_trim and start >= (end_trim - (start_trim or 0)):
                continue
            if end and end <= 0:
                continue

            # Adjust end if it exceeds trim end
            if end_trim and (end is None or end > (end_trim - (start_trim or 0))):
                end = end_trim - (start_trim or 0)

            adjusted_intervals.append((start, end))
        sharing_intervals = adjusted_intervals

    # Build the enable expressions for each mode
    # Mode 1: Speaker only (when NOT sharing)
    # Mode 2: Side-by-side (when sharing)

    speaker_enable = []
    sidebyside_enable = []

    # Start with speaker mode from beginning
    if not sharing_intervals or sharing_intervals[0][0] > 0:
        speaker_enable.append(f"lt(t,{sharing_intervals[0][0] if sharing_intervals else 'inf'})")

    for i, (share_start, share_end) in enumerate(sharing_intervals):
        # During sharing: side-by-side
        if share_end is None:
            sidebyside_enable.append(f"gte(t,{share_start})")
        else:
            sidebyside_enable.append(f"between(t,{share_start},{share_end})")

            # After sharing stops: speaker only (until next sharing or end)
            if i + 1 < len(sharing_intervals):
                next_start = sharing_intervals[i + 1][0]
                speaker_enable.append(f"between(t,{share_end},{next_start})")
            else:
                speaker_enable.append(f"gte(t,{share_end})")

    # Build enable filter expressions
    speaker_expr = '+'.join(speaker_enable) if speaker_enable else '0'
    sidebyside_expr = '+'.join(sidebyside_enable) if sidebyside_enable else '0'

<<<<<<< HEAD
    # Calculate dimensions
    # Use custom output dimensions if provided, otherwise use camera native resolution
    final_width = output_width if output_width else cam_width
    final_height = output_height if output_height else cam_height
    half_width = final_width // 2

    # Determine if we need to scale camera feed
    needs_camera_scaling = (output_width is not None and output_height is not None)
=======
    # Calculate dimensions based on camera resolution
    final_width = cam_width  # Output resolution matches camera
    final_height = cam_height
>>>>>>> 4fff8052

    # Build the complete filter
    filter_parts = []

    # Create background canvas if using background image or custom color
    if background_image:
        # Load background image and scale to output size
        filter_parts.append(
            f"movie={background_image}:loop=0,setpts=N/(FRAME_RATE*TB),"
            f"scale={final_width}:{final_height}:force_original_aspect_ratio=decrease,"
            f"pad={final_width}:{final_height}:(ow-iw)/2:(oh-ih)/2:{background_color}[bg]"
        )
        base_canvas = "[bg]"
    elif background_color != 'black':
        # Create colored canvas
        filter_parts.append(
            f"color=c={background_color}:s={final_width}x{final_height}[bg]"
        )
        base_canvas = "[bg]"
    else:
        base_canvas = None

    # Process camera feed (input 0)
    filter_parts.append(
        "[0:v]split=2[cam_full][cam_half]"
    )

<<<<<<< HEAD
    # Full screen camera (speaker only mode)
    if needs_camera_scaling:
        # Scale camera to match output dimensions
        filter_parts.append(
            f"[cam_full]scale={final_width}:-1:force_original_aspect_ratio=decrease,"
            f"pad={final_width}:{final_height}:(ow-iw)/2:(oh-ih)/2:black[cam_speaker]"
        )
    else:
        # No scaling needed - just copy
=======
    # Full screen camera (speaker only mode) - NO SCALING, just copy!
    if base_canvas:
        filter_parts.append(
            f"[cam_full]scale={final_width}:-1:force_original_aspect_ratio=decrease,"
            f"pad={final_width}:{final_height}:(ow-iw)/2:(oh-ih)/2:{background_color}[cam_speaker_sized];"
            f"{base_canvas}[cam_speaker_sized]overlay=(W-w)/2:(H-h)/2[cam_speaker]"
        )
    else:
>>>>>>> 4fff8052
        filter_parts.append(
            "[cam_full]copy[cam_speaker]"
        )

<<<<<<< HEAD
    # Half screen camera (side-by-side mode)
    filter_parts.append(
        f"[cam_half]scale={half_width}:-1:force_original_aspect_ratio=decrease,"
        f"pad={half_width}:{final_height}:(ow-iw)/2:(oh-ih)/2:black[cam_side]"
    )

    # Process slides (input 1) - scale to half width
    filter_parts.append(
        f"[1:v]scale={half_width}:-1:force_original_aspect_ratio=decrease,"
        f"pad={half_width}:{final_height}:(ow-iw)/2:(oh-ih)/2:black[slides]"
    )

    # Create side-by-side layout
    filter_parts.append(
        "[slides][cam_side]hstack=inputs=2[sidebyside]"
    )

    # Select between speaker-only and side-by-side based on time
    filter_parts.append(
        f"[cam_speaker][sidebyside]"
=======
    # Build layout based on selected mode
    if layout == 'diagonal':
        # Diagonal layout: Large slides on left, small camera in bottom-right
        # Slides take ~72% width, camera ~30% width in corner
        slides_width = int(final_width * 0.72)
        cam_small_width = int(final_width * 0.30)

        # Calculate positions: camera in bottom-right with small margin
        margin = 20
        cam_x = final_width - cam_small_width - margin
        cam_y = final_height - int(cam_small_width * 0.75) - margin  # Assuming 4:3 aspect ratio for camera

        # Scale camera to small size
        filter_parts.append(
            f"[cam_half]scale={cam_small_width}:-1:force_original_aspect_ratio=decrease[cam_small]"
        )

        # Scale slides to large size on left
        filter_parts.append(
            f"[1:v]scale={slides_width}:-1:force_original_aspect_ratio=decrease,"
            f"pad={final_width}:{final_height}:0:(oh-ih)/2:{background_color}[slides_pad]"
        )

        # Overlay camera on bottom-right of slides
        filter_parts.append(
            f"[slides_pad][cam_small]overlay={cam_x}:{cam_y}[combined]"
        )

    else:  # side-by-side (default)
        # Side-by-side: Camera at half width + slides at half width
        half_width = cam_width // 2

        # Half screen camera
        filter_parts.append(
            f"[cam_half]scale={half_width}:-1:force_original_aspect_ratio=decrease,"
            f"pad={half_width}:{final_height}:(ow-iw)/2:(oh-ih)/2:{background_color}[cam_side]"
        )

        # Process slides - scale to half width
        filter_parts.append(
            f"[1:v]scale={half_width}:-1:force_original_aspect_ratio=decrease,"
            f"pad={half_width}:{final_height}:(ow-iw)/2:(oh-ih)/2:{background_color}[slides]"
        )

        # Create side-by-side layout
        filter_parts.append(
            "[slides][cam_side]hstack=inputs=2[combined]"
        )

    # Select between speaker-only and combined layout based on time
    filter_parts.append(
        f"[cam_speaker][combined]"
>>>>>>> 4fff8052
        f"overlay=enable='{sidebyside_expr}':x=0:y=0[v]"
    )

    return ';'.join(filter_parts)


@click.command()
@click.argument('camera_file', type=click.Path(exists=True))
@click.argument('slides_file', type=click.Path(exists=True))
@click.argument('output_file', type=click.Path())
@click.option('--start', '-ss', help='Start time (HH:MM:SS)')
@click.option('--end', '-to', help='End time (HH:MM:SS)')
<<<<<<< HEAD
@click.option('--dimensions', '-d', help='Output dimensions (e.g., "1920x1080" or "1080p"). Default: camera native resolution')
@click.option('--dry-run', is_flag=True, help='Print ffmpeg command without executing')
def main(camera_file, slides_file, output_file, start, end, dimensions, dry_run):
=======
@click.option('--layout', '-l',
              type=click.Choice(['side-by-side', 'diagonal'], case_sensitive=False),
              default='side-by-side',
              help='Layout mode: side-by-side (50/50 split) or diagonal (large slides with small camera overlay)')
@click.option('--background-color', '-bg',
              default='black',
              help='Background color (e.g., "black", "white", "#FF0000")')
@click.option('--background-image', '-bgi',
              type=click.Path(exists=True),
              help='Background image file (optional)')
@click.option('--dry-run', is_flag=True, help='Print ffmpeg command without executing')
def main(camera_file, slides_file, output_file, start, end, layout, background_color, background_image, dry_run):
>>>>>>> 4fff8052
    """
    Process Zoom recordings to automatically switch between speaker and side-by-side views.

    CAMERA_FILE: Video file with camera feed (e.g., *_avo_*.mp4)
    SLIDES_FILE: Video file with screen sharing (e.g., *_as_*.mp4)
    OUTPUT_FILE: Output video file
    """
    click.echo(f"Processing Zoom recordings...")
    click.echo(f"  Camera: {camera_file}")
    click.echo(f"  Slides: {slides_file}")
    click.echo(f"  Output: {output_file}")

    # Get camera resolution
    cam_info = get_video_info(camera_file)
    cam_width = cam_info['width']
    cam_height = cam_info['height']

    if not cam_width or not cam_height:
        click.echo("Error: Could not detect camera resolution", err=True)
        sys.exit(1)

    click.echo(f"\nCamera resolution: {cam_width}x{cam_height}")

    # Parse chapters from slides file
    slides_info = get_video_info(slides_file)
    chapters = slides_info['chapters']
    click.echo(f"\nFound {len(chapters)} chapters")

    # Extract sharing intervals
    sharing_intervals = get_sharing_intervals(chapters)
    click.echo(f"Found {len(sharing_intervals)} screen sharing intervals:")
    for i, (start_t, end_t) in enumerate(sharing_intervals, 1):
        end_str = f"{end_t:.2f}s" if end_t else "end"
        click.echo(f"  {i}. {start_t:.2f}s - {end_str}")

    # Convert trim times
    start_seconds = time_to_seconds(start) if start else None
    end_seconds = time_to_seconds(end) if end else None

    if start_seconds:
        click.echo(f"\nTrimming from: {start} ({start_seconds}s)")
    if end_seconds:
        click.echo(f"Trimming to: {end} ({end_seconds}s)")

<<<<<<< HEAD
    # Parse custom dimensions if provided
    output_width = None
    output_height = None
    if dimensions:
        parsed_dims = parse_dimensions(dimensions)
        if parsed_dims:
            output_width, output_height = parsed_dims
            click.echo(f"\nOutput resolution: {output_width}x{output_height} (custom)")
            if output_width != cam_width or output_height != cam_height:
                click.echo(f"  - Camera will be scaled from {cam_width}x{cam_height}")
        else:
            click.echo(f"\nError: Invalid dimension format '{dimensions}'", err=True)
            click.echo("  Use formats like '1920x1080' or '1080p'", err=True)
            sys.exit(1)
    else:
        # Use camera native resolution for maximum speed
        # No upscaling = better performance, and streaming services will re-encode anyway
        click.echo(f"\nOutput resolution: {cam_width}x{cam_height} (camera native)")
        click.echo(f"  - Speaker-only mode: No scaling (maximum performance!)")
        click.echo(f"  - Side-by-side mode: Only scales slides down")
=======
    # Always use camera native resolution for maximum speed
    # No upscaling = better performance, and streaming services will re-encode anyway
    click.echo(f"\nOutput resolution: {cam_width}x{cam_height} (camera native)")
    click.echo(f"Layout mode: {layout}")
    if layout == 'diagonal':
        click.echo(f"  - Speaker-only mode: Full camera view")
        click.echo(f"  - Sharing mode: Large slides (~72% width) with small camera overlay (bottom-right)")
    else:
        click.echo(f"  - Speaker-only mode: No scaling (maximum performance!)")
        click.echo(f"  - Side-by-side mode: 50/50 split")

    if background_image:
        click.echo(f"Background: Image from {background_image}")
    elif background_color != 'black':
        click.echo(f"Background color: {background_color}")
>>>>>>> 4fff8052

    # Build filter (don't pass trim times to filter since we're using -ss/-to)
    # The sharing intervals remain in absolute time, but ffmpeg will handle the offset
    filter_complex = build_filter_complex(
        sharing_intervals, cam_width, cam_height, start_seconds, end_seconds,
<<<<<<< HEAD
        output_width, output_height
=======
        layout=layout, background_color=background_color, background_image=background_image
>>>>>>> 4fff8052
    )

    # Build ffmpeg command with -ss BEFORE inputs for fast seeking
    cmd = ['ffmpeg']

    # Add -ss before each input for fast seeking (seeks before decoding)
    if start:
        cmd.extend(['-ss', start])
    cmd.extend(['-i', camera_file])

    if start:
        cmd.extend(['-ss', start])
    cmd.extend(['-i', slides_file])

    # Add -to for output duration (if provided)
    if end:
        # Calculate duration from start
        if start_seconds:
            duration = end_seconds - start_seconds
            cmd.extend(['-t', str(duration)])
        else:
            cmd.extend(['-to', end])

    cmd.extend([
        '-filter_complex', filter_complex,
        '-map', '[v]',
        '-map', '0:a',
        '-c:v', 'libx264',
        '-preset', 'veryfast',
        '-crf', '18',
        '-c:a', 'copy',
        '-movflags', '+faststart',
        output_file
    ])

    if dry_run:
        click.echo("\n" + "=" * 80)
        click.echo("FFMPEG COMMAND:")
        click.echo("=" * 80)
        click.echo(' '.join(cmd))
        return

    click.echo("\nRunning ffmpeg...")
    try:
        subprocess.run(cmd, check=True)
        click.echo(f"\n✓ Successfully created: {output_file}")
    except subprocess.CalledProcessError as e:
        click.echo(f"\n✗ Error running ffmpeg: {e}", err=True)
        sys.exit(1)


if __name__ == "__main__":
    main()<|MERGE_RESOLUTION|>--- conflicted
+++ resolved
@@ -83,7 +83,6 @@
         return float(parts[0])
 
 
-<<<<<<< HEAD
 def parse_dimensions(dim_str):
     """Parse dimension string like '1920x1080' or '1080p' into (width, height).
 
@@ -125,21 +124,17 @@
     return None
 
 
-def build_filter_complex(sharing_intervals, cam_width, cam_height, start_trim=None, end_trim=None, output_width=None, output_height=None):
-=======
 def build_filter_complex(sharing_intervals, cam_width, cam_height, start_trim=None, end_trim=None,
-                         layout='side-by-side', background_color='black', background_image=None):
->>>>>>> 4fff8052
+                         output_width=None, output_height=None, layout='side-by-side',
+                         background_color='black', background_image=None):
     """Build the ffmpeg filter_complex for dynamic layout switching.
 
     By default, uses camera's native resolution to minimize scaling:
     - Speaker-only: Camera at native resolution (no scaling!)
     - Side-by-side: Camera at half width + slides at half width
-<<<<<<< HEAD
+    - Diagonal: Slides large on left, camera small in bottom-right corner
 
     If output_width/output_height are specified, scales to those dimensions instead.
-=======
-    - Diagonal: Slides large on left, camera small in bottom-right corner
 
     Args:
         sharing_intervals: List of (start, end) tuples for screen sharing
@@ -147,10 +142,11 @@
         cam_height: Camera video height
         start_trim: Start trim time in seconds
         end_trim: End trim time in seconds
+        output_width: Custom output width (optional)
+        output_height: Custom output height (optional)
         layout: Layout type ('side-by-side' or 'diagonal')
         background_color: Background color (e.g., 'black', '#FF0000')
         background_image: Path to background image (optional)
->>>>>>> 4fff8052
     """
 
     # If we have trim times, adjust sharing intervals
@@ -205,20 +201,13 @@
     speaker_expr = '+'.join(speaker_enable) if speaker_enable else '0'
     sidebyside_expr = '+'.join(sidebyside_enable) if sidebyside_enable else '0'
 
-<<<<<<< HEAD
     # Calculate dimensions
     # Use custom output dimensions if provided, otherwise use camera native resolution
     final_width = output_width if output_width else cam_width
     final_height = output_height if output_height else cam_height
-    half_width = final_width // 2
 
     # Determine if we need to scale camera feed
     needs_camera_scaling = (output_width is not None and output_height is not None)
-=======
-    # Calculate dimensions based on camera resolution
-    final_width = cam_width  # Output resolution matches camera
-    final_height = cam_height
->>>>>>> 4fff8052
 
     # Build the complete filter
     filter_parts = []
@@ -246,52 +235,33 @@
         "[0:v]split=2[cam_full][cam_half]"
     )
 
-<<<<<<< HEAD
     # Full screen camera (speaker only mode)
     if needs_camera_scaling:
         # Scale camera to match output dimensions
-        filter_parts.append(
-            f"[cam_full]scale={final_width}:-1:force_original_aspect_ratio=decrease,"
-            f"pad={final_width}:{final_height}:(ow-iw)/2:(oh-ih)/2:black[cam_speaker]"
-        )
+        if base_canvas:
+            filter_parts.append(
+                f"[cam_full]scale={final_width}:-1:force_original_aspect_ratio=decrease,"
+                f"pad={final_width}:{final_height}:(ow-iw)/2:(oh-ih)/2:{background_color}[cam_speaker_sized];"
+                f"{base_canvas}[cam_speaker_sized]overlay=(W-w)/2:(H-h)/2[cam_speaker]"
+            )
+        else:
+            filter_parts.append(
+                f"[cam_full]scale={final_width}:-1:force_original_aspect_ratio=decrease,"
+                f"pad={final_width}:{final_height}:(ow-iw)/2:(oh-ih)/2:black[cam_speaker]"
+            )
     else:
-        # No scaling needed - just copy
-=======
-    # Full screen camera (speaker only mode) - NO SCALING, just copy!
-    if base_canvas:
-        filter_parts.append(
-            f"[cam_full]scale={final_width}:-1:force_original_aspect_ratio=decrease,"
-            f"pad={final_width}:{final_height}:(ow-iw)/2:(oh-ih)/2:{background_color}[cam_speaker_sized];"
-            f"{base_canvas}[cam_speaker_sized]overlay=(W-w)/2:(H-h)/2[cam_speaker]"
-        )
-    else:
->>>>>>> 4fff8052
-        filter_parts.append(
-            "[cam_full]copy[cam_speaker]"
-        )
-
-<<<<<<< HEAD
-    # Half screen camera (side-by-side mode)
-    filter_parts.append(
-        f"[cam_half]scale={half_width}:-1:force_original_aspect_ratio=decrease,"
-        f"pad={half_width}:{final_height}:(ow-iw)/2:(oh-ih)/2:black[cam_side]"
-    )
-
-    # Process slides (input 1) - scale to half width
-    filter_parts.append(
-        f"[1:v]scale={half_width}:-1:force_original_aspect_ratio=decrease,"
-        f"pad={half_width}:{final_height}:(ow-iw)/2:(oh-ih)/2:black[slides]"
-    )
-
-    # Create side-by-side layout
-    filter_parts.append(
-        "[slides][cam_side]hstack=inputs=2[sidebyside]"
-    )
-
-    # Select between speaker-only and side-by-side based on time
-    filter_parts.append(
-        f"[cam_speaker][sidebyside]"
-=======
+        # No scaling needed
+        if base_canvas:
+            filter_parts.append(
+                f"[cam_full]scale={final_width}:-1:force_original_aspect_ratio=decrease,"
+                f"pad={final_width}:{final_height}:(ow-iw)/2:(oh-ih)/2:{background_color}[cam_speaker_sized];"
+                f"{base_canvas}[cam_speaker_sized]overlay=(W-w)/2:(H-h)/2[cam_speaker]"
+            )
+        else:
+            filter_parts.append(
+                "[cam_full]copy[cam_speaker]"
+            )
+
     # Build layout based on selected mode
     if layout == 'diagonal':
         # Diagonal layout: Large slides on left, small camera in bottom-right
@@ -322,7 +292,7 @@
 
     else:  # side-by-side (default)
         # Side-by-side: Camera at half width + slides at half width
-        half_width = cam_width // 2
+        half_width = final_width // 2
 
         # Half screen camera
         filter_parts.append(
@@ -344,7 +314,6 @@
     # Select between speaker-only and combined layout based on time
     filter_parts.append(
         f"[cam_speaker][combined]"
->>>>>>> 4fff8052
         f"overlay=enable='{sidebyside_expr}':x=0:y=0[v]"
     )
 
@@ -357,11 +326,7 @@
 @click.argument('output_file', type=click.Path())
 @click.option('--start', '-ss', help='Start time (HH:MM:SS)')
 @click.option('--end', '-to', help='End time (HH:MM:SS)')
-<<<<<<< HEAD
 @click.option('--dimensions', '-d', help='Output dimensions (e.g., "1920x1080" or "1080p"). Default: camera native resolution')
-@click.option('--dry-run', is_flag=True, help='Print ffmpeg command without executing')
-def main(camera_file, slides_file, output_file, start, end, dimensions, dry_run):
-=======
 @click.option('--layout', '-l',
               type=click.Choice(['side-by-side', 'diagonal'], case_sensitive=False),
               default='side-by-side',
@@ -373,8 +338,7 @@
               type=click.Path(exists=True),
               help='Background image file (optional)')
 @click.option('--dry-run', is_flag=True, help='Print ffmpeg command without executing')
-def main(camera_file, slides_file, output_file, start, end, layout, background_color, background_image, dry_run):
->>>>>>> 4fff8052
+def main(camera_file, slides_file, output_file, start, end, dimensions, layout, background_color, background_image, dry_run):
     """
     Process Zoom recordings to automatically switch between speaker and side-by-side views.
 
@@ -419,7 +383,6 @@
     if end_seconds:
         click.echo(f"Trimming to: {end} ({end_seconds}s)")
 
-<<<<<<< HEAD
     # Parse custom dimensions if provided
     output_width = None
     output_height = None
@@ -438,12 +401,7 @@
         # Use camera native resolution for maximum speed
         # No upscaling = better performance, and streaming services will re-encode anyway
         click.echo(f"\nOutput resolution: {cam_width}x{cam_height} (camera native)")
-        click.echo(f"  - Speaker-only mode: No scaling (maximum performance!)")
-        click.echo(f"  - Side-by-side mode: Only scales slides down")
-=======
-    # Always use camera native resolution for maximum speed
-    # No upscaling = better performance, and streaming services will re-encode anyway
-    click.echo(f"\nOutput resolution: {cam_width}x{cam_height} (camera native)")
+
     click.echo(f"Layout mode: {layout}")
     if layout == 'diagonal':
         click.echo(f"  - Speaker-only mode: Full camera view")
@@ -456,17 +414,13 @@
         click.echo(f"Background: Image from {background_image}")
     elif background_color != 'black':
         click.echo(f"Background color: {background_color}")
->>>>>>> 4fff8052
 
     # Build filter (don't pass trim times to filter since we're using -ss/-to)
     # The sharing intervals remain in absolute time, but ffmpeg will handle the offset
     filter_complex = build_filter_complex(
         sharing_intervals, cam_width, cam_height, start_seconds, end_seconds,
-<<<<<<< HEAD
-        output_width, output_height
-=======
-        layout=layout, background_color=background_color, background_image=background_image
->>>>>>> 4fff8052
+        output_width, output_height, layout=layout, background_color=background_color,
+        background_image=background_image
     )
 
     # Build ffmpeg command with -ss BEFORE inputs for fast seeking
